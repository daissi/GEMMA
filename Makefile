#Makefile

# Supported platforms
#       Unix / Linux               	LNX
#       Mac                        	MAC
# Compilation options
#       link to LAPACK              WITH_LAPACK
#       32-bit binary        		FORCE_32BIT
#       dynamic compilation    		FORCE_DYNAMIC
#       float precision				FORCE_FLOAT

# Set this variable to either LNX or MAC
SYS = LNX
# Leave blank after "=" to disable; put "= 1" to enable
# Disable WITH_LAPACK option can slow computation speed significantly and is not recommended
# Disable WITH_ARPACK option only disable -apprx option in the software
WITH_LAPACK = 1
FORCE_32BIT = 
FORCE_DYNAMIC = 
FORCE_FLOAT = 
DIST_NAME = gemma-0.95alpha

# --------------------------------------------------------------------
# Edit below this line with caution
# --------------------------------------------------------------------


BIN_DIR  = ./bin

SRC_DIR  = ./src

CPP = g++

CPPFLAGS = -Wall -O3

ifdef FORCE_DYNAMIC
LIBS = -lgsl -lgslcblas -lblas -pthread -lz
else
LIBS = -lgsl -lgslcblas -pthread -lz
endif

OUTPUT = $(BIN_DIR)/gemma

ifdef FORCE_FLOAT
OUTPUT = $(BIN_DIR)/gemmaf
endif

SOURCES = $(SRC_DIR)/main.cpp

HDR = 

# Detailed libary paths, D for dynamic and S for static

LIBS_LNX_D_LAPACK = -llapack
LIBS_MAC_D_LAPACK = -framework Veclib
LIBS_LNX_S_LAPACK = /usr/lib/lapack/liblapack.a -lgfortran  /usr/lib/atlas-base/libatlas.a /usr/lib/libblas/libblas.a -Wl,--allow-multiple-definition 

# Options

ifdef FORCE_FLOAT
  CPPFLAGS += -DFORCE_FLOAT
  SOURCES += $(SRC_DIR)/param_float.cpp $(SRC_DIR)/gemma_float.cpp $(SRC_DIR)/io_float.cpp $(SRC_DIR)/lm_float.cpp $(SRC_DIR)/vc_float.cpp $(SRC_DIR)/lmm_float.cpp $(SRC_DIR)/mvlmm_float.cpp $(SRC_DIR)/bslmm_float.cpp $(SRC_DIR)/prdt_float.cpp $(SRC_DIR)/mathfunc_float.cpp $(SRC_DIR)/gzstream.cpp
  HDR += $(SRC_DIR)/param_float.h $(SRC_DIR)/gemma_float.h $(SRC_DIR)/io_float.h $(SRC_DIR)/lm_float.h $(SRC_DIR)/lmm_float.h $(SRC_DIR)/vc_float.h $(SRC_DIR)/mvlmm_float.h $(SRC_DIR)/bslmm_float.h $(SRC_DIR)/prdt_float.h $(SRC_DIR)/mathfunc_float.h $(SRC_DIR)/gzstream.h
else
  SOURCES += $(SRC_DIR)/param.cpp $(SRC_DIR)/gemma.cpp $(SRC_DIR)/io.cpp $(SRC_DIR)/lm.cpp $(SRC_DIR)/lmm.cpp $(SRC_DIR)/vc.cpp $(SRC_DIR)/mvlmm.cpp $(SRC_DIR)/bslmm.cpp $(SRC_DIR)/prdt.cpp $(SRC_DIR)/mathfunc.cpp $(SRC_DIR)/gzstream.cpp
  HDR += $(SRC_DIR)/param.h $(SRC_DIR)/gemma.h $(SRC_DIR)/io.h $(SRC_DIR)/lm.h $(SRC_DIR)/lmm.h $(SRC_DIR)/vc.h $(SRC_DIR)/mvlmm.h $(SRC_DIR)/bslmm.h $(SRC_DIR)/prdt.h $(SRC_DIR)/mathfunc.h $(SRC_DIR)/gzstream.h
endif

ifdef WITH_LAPACK
  OBJS += $(SRC_DIR)/lapack.o
  CPPFLAGS += -DWITH_LAPACK
ifeq ($(SYS), MAC)
  LIBS += $(LIBS_MAC_D_LAPACK)
else
ifdef FORCE_DYNAMIC
  LIBS += $(LIBS_LNX_D_LAPACK)
else
  LIBS += $(LIBS_LNX_S_LAPACK)
endif
endif
  SOURCES += $(SRC_DIR)/lapack.cpp
  HDR += $(SRC_DIR)/lapack.h
endif

ifdef FORCE_32BIT
  CPPFLAGS += -m32
else
  CPPFLAGS += -m64
endif

ifdef FORCE_DYNAMIC
else
  CPPFLAGS += -static
endif


# all
OBJS = $(SOURCES:.cpp=.o)

all: $(OUTPUT)

$(OUTPUT): $(OBJS)
	$(CPP) $(CPPFLAGS) $(OBJS) $(LIBS) -o $(OUTPUT)

$(OBJS) : $(HDR)

.cpp.o: 
	$(CPP) $(CPPFLAGS) $(HEADERS) -c $*.cpp -o $*.o
.SUFFIXES : .cpp .c .o $(SUFFIXES)


clean:
<<<<<<< HEAD
	rm -rf ${SRC_DIR}/*.o ${SRC_DIR}/*~ *~ ${SRC_DIR}/*_float.* $(OUTPUT)
=======
	rm -rf ${SRC_DIR}/*.o ${SRC_DIR}/*~ *~ ${SRC_DIR}/*_float.*

DIST_COMMON = COPYING.txt README.txt Makefile
DIST_SUBDIRS = src doc example bin

>>>>>>> 587e0a46
tar:
	mkdir -p ./$(DIST_NAME)
	cp $(DIST_COMMON) ./$(DIST_NAME)/
	cp -r $(DIST_SUBDIRS) ./$(DIST_NAME)/
	tar cvzf $(DIST_NAME).tar.gz ./$(DIST_NAME)/
	rm -r ./$(DIST_NAME)
<|MERGE_RESOLUTION|>--- conflicted
+++ resolved
@@ -110,15 +110,11 @@
 
 
 clean:
-<<<<<<< HEAD
 	rm -rf ${SRC_DIR}/*.o ${SRC_DIR}/*~ *~ ${SRC_DIR}/*_float.* $(OUTPUT)
-=======
-	rm -rf ${SRC_DIR}/*.o ${SRC_DIR}/*~ *~ ${SRC_DIR}/*_float.*
 
 DIST_COMMON = COPYING.txt README.txt Makefile
 DIST_SUBDIRS = src doc example bin
 
->>>>>>> 587e0a46
 tar:
 	mkdir -p ./$(DIST_NAME)
 	cp $(DIST_COMMON) ./$(DIST_NAME)/
